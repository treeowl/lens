{-# LANGUAGE CPP #-}
{-# LANGUAGE TemplateHaskell #-}
#if defined(__GLASGOW_HASKELL__) && __GLASGOW_HASKELL__ >= 704
{-# LANGUAGE Trustworthy #-}
#endif

-- in case we're being loaded from ghci
#ifndef MIN_VERSION_template_haskell
#define MIN_VERSION_template_haskell(x,y,z) (defined(__GLASGOW_HASKELL__) && __GLASGOW_HASKELL__ >= 706)
#endif
-----------------------------------------------------------------------------
-- |
-- Module      :  Control.Lens.TH
-- Copyright   :  (C) 2012 Edward Kmett, Michael Sloan
-- License     :  BSD-style (see the file LICENSE)
-- Maintainer  :  Edward Kmett <ekmett@gmail.com>
-- Stability   :  experimental
-- Portability :  TemplateHaskell
--
-----------------------------------------------------------------------------
module Control.Lens.TH
  (
  -- * Constructing Lenses Automatically
    makeLenses, makeLensesFor
  , makeClassy, makeClassyFor
  , makeIso
  -- * Configuring Lenses
  , makeLensesWith
  , defaultRules
  , LensRules(LensRules)
  , lensRules
  , classyRules
  , isoRules
  , lensIso
  , lensField
  , lensClass
  , lensFlags
  , LensFlag(..)
  , simpleLenses, partialLenses, handleSingletons, singletonIso, singletonRequired, createClass, createInstance, classRequired, singletonAndField
  ) where

import Control.Applicative
import Control.Lens.Fold
import Control.Lens.Getter
import Control.Lens.Iso
import Control.Lens.Setter
import Control.Lens.Tuple
import Control.Lens.Traversal
import Control.Lens.Type
import Control.Lens.IndexedLens
import Control.Monad
import Data.Char (toLower)
import Data.Either (lefts)
import Data.Foldable hiding (concat)
import Data.Function (on)
import Data.List as List
import Data.Map as Map hiding (toList,map,filter)
import Data.Maybe (isNothing,isJust, catMaybes)
import Data.Ord (comparing)
import Data.Set as Set hiding (toList,map,filter)
import Data.Set.Lens
import Data.Traversable hiding (mapM)
import Language.Haskell.TH
import Language.Haskell.TH.Lens

-- | Flags for lens construction
data LensFlag
  = SimpleLenses
  | PartialLenses
  | BuildTraversals
  | SingletonAndField
  | SingletonIso
  | HandleSingletons
  | SingletonRequired
  | CreateClass
  | CreateInstance
  | ClassRequired
  deriving (Eq,Ord,Show,Read)

-- | Only Generate valid 'Simple' 'Lens' lenses.
simpleLenses      :: Simple Lens LensRules Bool
simpleLenses       = lensFlags.contains SimpleLenses

-- | Enables the generation of partial lenses, generating runtime errors for
-- every constructor that does not have a valid definition for the lens. This
-- occurs when the constructor lacks the field, or has multiple fields mapped
-- to the same lens.
partialLenses     :: Simple Lens LensRules Bool
partialLenses      = lensFlags.contains PartialLenses

-- | In the situations that a lens would be partial, when 'partialLenses' is
-- used, this flag instead causes traversals to be generated.  Only one can be
-- used, and if neither are, then compile-time errors are generated.
buildTraversals   :: Simple Lens LensRules Bool
buildTraversals    = lensFlags.contains BuildTraversals

-- | Handle singleton constructors specially.
handleSingletons  :: Simple Lens LensRules Bool
handleSingletons   = lensFlags.contains HandleSingletons

-- | When building a singleton 'Iso' (or 'Lens') for a record constructor, build both
-- the 'Iso' (or 'Lens') for the record and the one for the field.
singletonAndField :: Simple Lens LensRules Bool
singletonAndField  = lensFlags.contains SingletonAndField

-- | Use 'Iso' for singleton constructors.
singletonIso      :: Simple Lens LensRules Bool
singletonIso       = lensFlags.contains SingletonIso

-- | Expect a single constructor, single field newtype or data type.
singletonRequired :: Simple Lens LensRules Bool
singletonRequired  = lensFlags.contains SingletonRequired

-- | Create the class if the constructor is simple and the 'lensClass' rule matches.
createClass       :: Simple Lens LensRules Bool
createClass        = lensFlags.contains CreateClass

-- | Create the instance if the constructor is simple and the 'lensClass' rule matches.
createInstance    :: Simple Lens LensRules Bool
createInstance     = lensFlags.contains CreateInstance

-- | Die if the 'lensClass' fails to match.
classRequired     :: Simple Lens LensRules Bool
classRequired      = lensFlags.contains ClassRequired


-- | This configuration describes the options we'll be using to make isomorphisms or lenses.
data LensRules = LensRules
  { _lensIso   :: String -> Maybe String
  , _lensField :: String -> Maybe String
  , _lensClass :: String -> Maybe (String, String)
  , _lensFlags :: Set LensFlag
  }

-- | Lens to access the convention for naming top level isomorphisms in our lens rules.
--
-- Defaults to lowercasing the first letter of the constructor.
lensIso :: Simple Lens LensRules (String -> Maybe String)
lensIso f (LensRules i n c o) = (\i' -> LensRules i' n c o) <$> f i

-- | Lens to access the convention for naming fields in our lens rules.
--
-- Defaults to stripping the _ off of the field name, lowercasing the name, and
-- rejecting the field if it doesn't start with an '_'.
lensField :: Simple Lens LensRules (String -> Maybe String)
lensField f (LensRules i n c o) = (\n' -> LensRules i n' c o) <$> f n

-- | Retrieve options such as the name of the class and method to put in it to
-- build a class around monomorphic data types.
lensClass :: Simple Lens LensRules (String -> Maybe (String, String))
lensClass f (LensRules i n c o) = (\c' -> LensRules i n c' o) <$> f c

-- | Retrieve options such as the name of the class and method to put in it to
-- build a class around monomorphic data types.
lensFlags :: Simple Lens LensRules (Set LensFlag)
lensFlags f (LensRules i n c o) = LensRules i n c <$> f o

-- | Default lens rules
defaultRules :: LensRules
defaultRules = LensRules top field (const Nothing) $
    Set.fromList [SingletonIso, SingletonAndField, CreateClass, CreateInstance, BuildTraversals]
  where
    top (c:cs) = Just (toLower c:cs)
    top _      = Nothing
    field ('_':c:cs) = Just (toLower c:cs)
    field _          = Nothing

-- | Rules for making fairly simple partial lenses, ignoring the special cases
-- for isomorphisms and traversals, and not making any classes.
lensRules :: LensRules
lensRules
  = lensIso   .~ const Nothing
  $ lensClass .~ const Nothing
  $ handleSingletons .~ True
  $ partialLenses .~ False
  $ buildTraversals .~ True
  $ defaultRules

-- | Rules for making lenses and traversals that precompose another lens.
classyRules :: LensRules
classyRules
    = lensIso .~ const Nothing
    $ handleSingletons .~ False
    $ lensClass .~ classy
    $ classRequired .~ True
    $ partialLenses .~ False
    $ buildTraversals .~ True
    $ defaultRules
  where
    classy :: String -> Maybe (String, String)
    classy n@(a:as) = Just ("Has" ++ n, toLower a:as)
    classy _ = Nothing

-- | Rules for making an isomorphism from a data type
isoRules :: LensRules
isoRules
  = singletonRequired .~ True
  $ singletonAndField .~ True
  $ defaultRules

-- | Build lenses (and traversals) with a sensible default configuration.
--
-- > makeLenses = makeLensesWith lensRules
makeLenses :: Name -> Q [Dec]
makeLenses = makeLensesWith lensRules

-- | Make lenses and traversals for a type, and create a class when the type has no arguments.
--
-- /e.g./
--
-- @
-- data Foo = Foo { _fooX, _fooY :: 'Int' }
-- 'makeClassy' ''Foo
-- @
--
-- will create
--
-- @
-- class HasFoo t where
--   foo :: 'Simple' 'Lens' t Foo
-- instance HasFoo Foo where foo = 'id'
-- fooX, fooY :: HasFoo t => 'Simple' 'Lens' t 'Int'
-- @
--
-- > makeClassy = makeLensesWith classyRules
makeClassy :: Name -> Q [Dec]
makeClassy = makeLensesWith classyRules

-- | Make a top level isomorphism injecting /into/ the type.
--
-- The supplied name is required to be for a type with a single constructor that has a single argument
--
-- /e.g./
--
-- @
-- newtype List a = List [a]
-- makeIso ''List
-- @
--
-- will create
--
-- @
-- list :: Iso [a] [b] ('List' a) ('List' b)
-- @
--
-- > makeIso = makeLensesWith isoRules
makeIso :: Name -> Q [Dec]
makeIso = makeLensesWith isoRules

-- | Derive lenses and traversals, specifying explicit pairings of @(fieldName, lensName)@.
--
-- If you map multiple names to the same label, and it is present in the same constructor then this will generate a 'Traversal'.
--
-- /e.g./
--
-- > makeLensesFor [("_foo", "fooLens"), ("baz", "lbaz")] ''Foo
-- > makeLensesFor [("_barX", "bar"), ("_barY", "bar)] ''Bar
makeLensesFor :: [(String, String)] -> Name -> Q [Dec]
makeLensesFor fields = makeLensesWith
  $ lensField .~ (`Prelude.lookup` fields)
  $ lensRules

-- | Derive lenses and traversals, using a named wrapper class, and specifying
-- explicit pairings of @(fieldName, traversalName)@.
--
-- Example usage:
--
-- > makeClassyFor "HasFoo" "foo" [("_foo", "fooLens"), ("bar", "lbar")] ''Foo
makeClassyFor :: String -> String -> [(String, String)] -> Name -> Q [Dec]
makeClassyFor clsName funName fields = makeLensesWith
  $ lensClass .~ const (Just (clsName,funName))
  $ lensField .~ (`Prelude.lookup` fields)
  $ classyRules

-- | Build lenses with a custom configuration.
makeLensesWith :: LensRules -> Name -> Q [Dec]
makeLensesWith cfg nm = do
    inf <- reify nm
    case inf of
      (TyConI decl) -> case deNewtype decl of
        (DataD ctx tyConName args cons _) -> case cons of
          [NormalC dataConName [(    _,ty)]]
            | cfg^.handleSingletons
             -> makeIsoLenses cfg ctx tyConName args dataConName Nothing ty

          [RecC    dataConName [(fld,_,ty)]]
            | cfg^.handleSingletons
             -> makeIsoLenses cfg ctx tyConName args dataConName (Just fld) ty

          _ | cfg^.singletonRequired
             -> fail "makeLensesWith: A single-constructor single-argument data type is required"

            | otherwise
             -> makeFieldLenses cfg ctx tyConName args cons

        _ -> fail "makeLensesWith: Unsupported data type"
      _ -> fail "makeLensesWith: Expected the name of a data type or newtype"
  where
    deNewtype (NewtypeD ctx tyConName args c d) = DataD ctx tyConName args [c] d
    deNewtype d = d

-----------------------------------------------------------------------------
-- Internal TH Implementation
-----------------------------------------------------------------------------

-- | Given a set of names, build a map from those names to a set of fresh names based on them.
freshMap :: Set Name -> Q (Map Name Name)
freshMap ns = Map.fromList <$> for (toList ns) (\ n -> (,) n <$> newName (nameBase n))

makeIsoTo :: Name -> ExpQ
makeIsoTo conName = lamE [varP (mkName "f"), conP conName [varP (mkName "a")]] $
  appsE [ return (VarE 'fmap)
        , conE conName
        , varE (mkName "f") `appE` varE (mkName "a")
        ]

makeIsoFrom :: Name -> ExpQ
makeIsoFrom conName = lamE [varP (mkName "f"), varP (mkName "a")] $
  appsE [ return (VarE 'fmap)
        , lamE [conP conName [varP (mkName "b")]] $ varE (mkName "b")
        , varE (mkName "f") `appE` (conE conName `appE` varE (mkName "a"))
        ]

makeIsoBody :: Name -> Name -> (Name -> ExpQ) -> (Name -> ExpQ) -> DecQ
makeIsoBody lensName conName f g = funD lensName [clause [] (normalB body) []] where
  body = appsE [ return (VarE 'isomorphic)
               , f conName
               , g conName
               ]

makeLensBody :: Name -> Name -> (Name -> ExpQ) -> (Name -> ExpQ) -> DecQ
makeLensBody lensName conName f _ = funD lensName [clause [] (normalB (f conName)) []]

plain :: TyVarBndr -> TyVarBndr
plain (KindedTV t _) = PlainTV t
plain (PlainTV t) = PlainTV t

appArgs :: Type -> [TyVarBndr] -> Type
appArgs t [] = t
appArgs t (x:xs) = appArgs (AppT t (VarT (x^.name))) xs

apps :: Type -> [Type] -> Type
apps = Prelude.foldl AppT

appsT :: TypeQ -> [TypeQ] -> TypeQ
appsT = Prelude.foldl appT

-- | Given
--
-- > newtype Cxt b => Foo a b c d = Foo { _baz :: Bar a b }
--
-- This will generate:
--
-- > foo :: (Cxt b, Cxt f) => Iso (Foo a b c d) (Foo e f g h) (Bar a b) (Bar e f)
-- > foo = isomorphic (\f a -> (\(Foo b) -> b) <$> f (Foo a))
-- >                  (\f (Foo a) -> fmap Foo (f a))
-- > {-# INLINE foo #-}

-- > baz :: (Cxt b, Cxt f) => Iso (Bar a b) (Bar e f) (Foo a b c d) (Foo e f g h)
-- > baz = isomorphic (\f (Foo a) -> fmap Foo (f a))
-- >                  (\f a -> fmap (\(Foo b) -> b) (f (Foo a)))
-- > {-# INLINE baz #-}
makeIsoLenses :: LensRules
              -> Cxt
              -> Name
              -> [TyVarBndr]
              -> Name
              -> Maybe Name
              -> Type
              -> Q [Dec]
makeIsoLenses cfg ctx tyConName tyArgs0 dataConName maybeFieldName partTy = do
  let tyArgs = map plain tyArgs0
  m <- freshMap $ setOf typeVars tyArgs
  let aty = partTy
      bty = substTypeVars m aty
      cty = appArgs (ConT tyConName) tyArgs
      dty = substTypeVars m cty
      quantified = ForallT (tyArgs ++ substTypeVars m tyArgs) (ctx ++ substTypeVars m ctx)
      maybeIsoName = mkName <$> view lensIso cfg (nameBase dataConName)
      lensOnly = not $ cfg^.singletonIso
      isoCon   | lensOnly  = ConT ''Lens
               | otherwise = ConT ''Iso
      makeBody | lensOnly  = makeLensBody
               | otherwise = makeIsoBody
  isoDecls <- flip (maybe (return [])) maybeIsoName $ \isoName -> do
    let decl = SigD isoName $ quantified $ isoCon `apps`
          if cfg^.simpleLenses then [aty,aty,cty,cty] else [aty,bty,cty,dty]
    body <- makeBody isoName dataConName makeIsoFrom makeIsoTo
#ifndef INLINING
    return [decl, body]
#else
    inlining <- inlinePragma isoName
    return [decl, body, inlining]
#endif
  accessorDecls <- case mkName <$> (maybeFieldName >>= view lensField cfg . nameBase) of
    jfn@(Just lensName)
      | (jfn /= maybeIsoName) && (isNothing maybeIsoName || cfg^.singletonAndField) -> do
      let decl = SigD lensName $ quantified $ isoCon `apps`
                   if cfg^.simpleLenses then [cty,cty,aty,aty]
                                        else [cty,dty,aty,bty]
      body <- makeBody lensName dataConName makeIsoTo makeIsoFrom
#ifndef INLINING
      return [decl, body]
#else
      inlining <- inlinePragma lensName
      return [decl, body, inlining]
#endif
    _ -> return []
  return $ isoDecls ++ accessorDecls

makeFieldLensBody :: Bool -> Name -> [(Con, [Name])] -> Maybe Name -> Q Dec
makeFieldLensBody isTraversal lensName conList maybeMethodName = case maybeMethodName of
    Just methodName -> do
       go <- newName "go"
       let expr = infixApp (varE methodName) (varE (mkName ".")) (varE go)
       funD lensName [ clause [] (normalB expr) [funD go clauses] ]
    Nothing -> funD lensName clauses
  where
    clauses = map buildClause conList
    buildClause (con, fields) = do
      f <- newName "f"
      vars <- for (con^..conNamedFields._1) $ \field ->
          if field `List.elem` fields
        then Left  <$> ((,) <$> newName ("_" ++ nameBase field) <*> newName (nameBase field))
        else Right <$> newName (nameBase field)
      let cpats = map (varP . either fst id) vars               -- Deconstruction
          cvals = map (varE . either snd id) vars               -- Reconstruction
          fpats = map (varP . snd)                 $ lefts vars -- Lambda patterns
          fvals = map (appE (varE f) . varE . fst) $ lefts vars -- Functor applications
          conName = con^.name
<<<<<<< HEAD
          recon = appsE $ conE conName : cvals

          expr 
            | not isTraversal && length fields /= 1
              = appE (varE 'error) . litE . stringL
              $ show lensName ++ ": expected a single matching field in " ++ show conName ++ ", found " ++ show (length fields)
            | List.null fields
              = appE (varE 'pure) recon
            | otherwise
              = uInfixE (lamE fpats recon) (varE '(<$>)) $ List.foldl1 (\l r -> uInfixE l (varE '(<*>)) r) fvals
      clause [varP f, conP conName cpats] (normalB expr) []
=======
          conWild = conP conName (replicate (length allFields) wildP)

      if not isTraversal && length fields /= 1
        then plainClause [wildP, conWild] . normalB . appE (varE 'error) . litE . stringL
           $ show lensName ++ ": expected a single matching field in " ++ show conName ++ ", found " ++ show (length fields)
        else do
          vars <- for allFields $ \field ->
              if field `List.elem` fields
            then fmap Left $ (,) <$> newName (nameBase field) <*> newName (nameBase field ++ "'")
            else Right <$> newName (nameBase field)
          f <- newName "_f"
          let cpats = map (varP . either fst id) vars               -- Deconstruction
              cvals = map (varE . either snd id) vars               -- Reconstruction
              fpats = map (varP . snd)                 $ lefts vars -- Lambda patterns
              fvals = map (appE (varE f) . varE . fst) $ lefts vars -- Functor applications
              recon = appsE $ conE conName : cvals

              expr = if List.null fields
                   then appE (varE 'pure) recon
                   else uInfixE (lamE fpats recon) (varE '(<$>)) $ List.foldl1 (\l r -> uInfixE l (varE '(<*>)) r) fvals
          plainClause [varP f, conP conName cpats] (normalB expr)
>>>>>>> fc1aa93b

makeFieldLenses :: LensRules
                -> Cxt         -- ^ surrounding cxt driven by the data type context
                -> Name        -- ^ data/newtype constructor name
                -> [TyVarBndr] -- ^ args
                -> [Con]
                -> Q [Dec]
makeFieldLenses cfg ctx tyConName tyArgs0 cons = do
  let tyArgs = map plain tyArgs0
      maybeLensClass = do
        guard $ tyArgs == []
        view lensClass cfg $ nameBase tyConName
      maybeClassName = fmap (^._1.to mkName) maybeLensClass
  classDecls <- case maybeLensClass of
    Nothing -> return []
    Just (clsNameString, methodNameString) -> do
      let clsName    = mkName clsNameString
          methodName = mkName methodNameString
      t <- newName "t"
      a <- newName "a"
      Prelude.sequence $
        filter (\_ -> cfg^.createClass)
          [ classD (return []) clsName [PlainTV t] []
            [ sigD methodName $ appsT (return (ConT ''Lens)) [varT t, varT t, conT tyConName, conT tyConName] ]]
        ++ filter (\_ -> cfg^.createInstance)
          [ instanceD (return []) (conT clsName `appT` conT tyConName)
            [ funD methodName [clause [varP a] (normalB (varE a)) []]
#ifdef INLINING
            , inlinePragma methodName
#endif
            ]]

  --TODO: there's probably a more efficient way to do this.
  lensFields <- map (\xs -> (fst $ head xs, map snd xs))
              . groupBy ((==) `on` fst) . sortBy (comparing fst) . concat
            <$> mapM (getLensFields $ view lensField cfg) cons

  -- varMultiSet knows how many usages of the type variables there are.
  let varMultiSet = List.concatMap (toListOf (conFields._2.typeVars)) cons
      varSet = Set.fromList $ map (view name) tyArgs

  -- if not (cfg^.partialLenses) && not (cfg^.BuildTraversals)
  bodies <- for lensFields $ \(lensName, fields) -> do
    let fieldTypes = map (view _3) fields
    -- All of the polymorphic variables not involved in these fields
        otherVars = varMultiSet List.\\ fieldTypes^..typeVars
    -- New type variable binders, and the type to represent the selected fields
    (tyArgs', cty) <- unifyTypes tyArgs fieldTypes
    -- Map for the polymorphic variables that are only involved in these fields, to new names for them.
    m <- freshMap . Set.difference varSet $ Set.fromList otherVars
    x <- newName "x"
    let aty | isJust maybeClassName = VarT x
            | otherwise             = appArgs (ConT tyConName) tyArgs'
        bty = substTypeVars m aty
        dty = substTypeVars m cty

        s = setOf folded m
        relevantBndr b = s^.contains (b^.name)
        relevantCtx = not . Set.null . Set.intersection s . setOf typeVars
        tvs = tyArgs' ++ filter relevantBndr (substTypeVars m tyArgs')
        ps = ctx ++ filter relevantCtx (substTypeVars m ctx)
        qs = case maybeClassName of
           Just n -> ClassP n [VarT x] : ps
           _      -> ps
        tvs' | isJust maybeClassName = PlainTV x : tvs
             | otherwise             = tvs

        --TODO: Better way to write this?
        fieldMap = fromListWith (++) $ map (\(cn,fn,_) -> (cn, [fn])) fields
        conList = map (\c -> (c, Map.findWithDefault [] (view name c) fieldMap)) cons
        maybeMethodName = fmap (mkName . view _2) maybeLensClass

    isTraversal <- do
      let notSingular = filter ((/= 1) . length . snd) conList
          showCon (c, fs) = pprint (view name c) ++ " { " ++ concat (intersperse ", " $ map pprint fs) ++ " }"
      case (cfg^.buildTraversals, cfg^.partialLenses) of
        (True,  True) -> fail "Cannot makeLensesWith both of the flags buildTraversals and partialLenses."
        (False, True) -> return False
        (True,  False) | List.null notSingular -> return False
                       | otherwise -> return True
        (False, False) | List.null notSingular -> return False
                       | otherwise -> fail . unlines $
          [ "Cannot use 'makeLensesWith' with constructors that don't map just one field"
          , "to a lens, without using either the buildTraversals or partialLenses flags."
          , if length conList == 1
            then "The following constructor failed this criterion for the " ++ pprint lensName ++ " lens:"
            else "The following constructors failed this criterion for the " ++ pprint lensName ++ " lens:"
          ] ++ map showCon conList

    --TODO: consider detecting simpleLenses, and generating signatures involving "Simple"?
    let decl = SigD lensName
             . ForallT tvs' qs
             . apps (if isTraversal then ConT ''Traversal else ConT ''Lens)
             $ if cfg^.simpleLenses then [aty,aty,cty,cty] else [aty,bty,cty,dty]

    body <- makeFieldLensBody isTraversal lensName conList maybeMethodName
#ifndef INLINING
    return [decl, body]
#else
    inlining <- inlinePragma lensName
    return [decl, body, inlining]
#endif
  return $ classDecls ++ Prelude.concat bodies

-- | Gets @[(lens name, (constructor name, field name, type))]@ from a record constructor
getLensFields :: (String -> Maybe String) -> Con -> Q [(Name, (Name, Name, Type))]
getLensFields nameFunc (RecC cn fs)
  = return . catMaybes
  $ map (\(fn,_,t) -> (\ln -> (mkName ln, (cn,fn,t))) <$> nameFunc (nameBase fn)) fs
getLensFields _ _
  = warn "makeLensesWith: encountered a non-record constructor, for which no lenses will be generated."
  >> return []

-- TODO: properly fill this out
--
-- Ideally this would unify the different field types, and figure out which polymorphic variables
-- need to be the same.  For now it just leaves them the same and yields the first type.
-- (This leaves us open to inscrutable compile errors in the generated code)
unifyTypes :: [TyVarBndr] -> [Type] -> Q ([TyVarBndr], Type)
unifyTypes tvs tys = return (tvs, head tys)

{-
fieldDescs :: Set Name -> [(Name,Strict,Type)] -> [FieldDesc]
fieldDescs acc ((nm,_,ty):rest) =
  FieldDesc nm ty (acc `Set.union` setOf typeVars (map thd rest)) :
  fieldDescs (acc `Set.union` setOf typeVars ty) rest
fieldDescs _ [] = []
-}

warn :: String -> Q ()
#if MIN_VERSION_template_haskell(2,8,0)
warn = reportWarning
#else
warn = report False
#endif

#if !(MIN_VERSION_template_haskell(2,7,0))
-- | The orphan instance for old versions is bad, but programing without 'Applicative' is worse.
instance Applicative Q where
  pure = return
  (<*>) = ap
#endif

#ifdef INLINING

inlinePragma :: Name -> Q Dec
#if MIN_VERSION_template_haskell(2,8,0)

# ifdef OLD_INLINE_PRAGMAS
-- 7.6rc1?
inlinePragma methodName = pragInlD methodName $ inlineSpecNoPhase Inline False
# else
-- 7.7.20120830
inlinePragma methodName = pragInlD methodName Inline FunLike AllPhases
# endif

#else
-- GHC <7.6, TH <2.8.0
inlinePragma methodName = pragInlD methodName $ inlineSpecNoPhase True False
#endif

#endif<|MERGE_RESOLUTION|>--- conflicted
+++ resolved
@@ -418,7 +418,7 @@
   where
     clauses = map buildClause conList
     buildClause (con, fields) = do
-      f <- newName "f"
+      f <- newName "_f"
       vars <- for (con^..conNamedFields._1) $ \field ->
           if field `List.elem` fields
         then Left  <$> ((,) <$> newName ("_" ++ nameBase field) <*> newName (nameBase field))
@@ -428,7 +428,6 @@
           fpats = map (varP . snd)                 $ lefts vars -- Lambda patterns
           fvals = map (appE (varE f) . varE . fst) $ lefts vars -- Functor applications
           conName = con^.name
-<<<<<<< HEAD
           recon = appsE $ conE conName : cvals
 
           expr 
@@ -440,29 +439,6 @@
             | otherwise
               = uInfixE (lamE fpats recon) (varE '(<$>)) $ List.foldl1 (\l r -> uInfixE l (varE '(<*>)) r) fvals
       clause [varP f, conP conName cpats] (normalB expr) []
-=======
-          conWild = conP conName (replicate (length allFields) wildP)
-
-      if not isTraversal && length fields /= 1
-        then plainClause [wildP, conWild] . normalB . appE (varE 'error) . litE . stringL
-           $ show lensName ++ ": expected a single matching field in " ++ show conName ++ ", found " ++ show (length fields)
-        else do
-          vars <- for allFields $ \field ->
-              if field `List.elem` fields
-            then fmap Left $ (,) <$> newName (nameBase field) <*> newName (nameBase field ++ "'")
-            else Right <$> newName (nameBase field)
-          f <- newName "_f"
-          let cpats = map (varP . either fst id) vars               -- Deconstruction
-              cvals = map (varE . either snd id) vars               -- Reconstruction
-              fpats = map (varP . snd)                 $ lefts vars -- Lambda patterns
-              fvals = map (appE (varE f) . varE . fst) $ lefts vars -- Functor applications
-              recon = appsE $ conE conName : cvals
-
-              expr = if List.null fields
-                   then appE (varE 'pure) recon
-                   else uInfixE (lamE fpats recon) (varE '(<$>)) $ List.foldl1 (\l r -> uInfixE l (varE '(<*>)) r) fvals
-          plainClause [varP f, conP conName cpats] (normalB expr)
->>>>>>> fc1aa93b
 
 makeFieldLenses :: LensRules
                 -> Cxt         -- ^ surrounding cxt driven by the data type context
