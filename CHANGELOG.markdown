3.8
---
<<<<<<< HEAD
* Moved `At` to `Control.Lens.At` and factored out `Ixed(ix)`. Deprecated `_at`.
* Removed various `ordinal` and `ix` combinators, which are subsumed by `Ixed(ix)`.
=======
* Moved `At` to `Control.Lens.At` and factored out `El(el)`. Deprecated `_at`.
* Upgraded `ix` in `Data.Array.Lens` to an `IndexedTraversal`.
* Removed `Data.Sequence.ordinal` and `Data.Vector.Lens.ordinal`, which are subsumed by `El(el)`.
* Changed `_head`, `_tail`, `_init` and `_last` to traversals in `Data.Vector.Lens` and `Data.Vector.Generic.Lens`.
>>>>>>> 0ce74043

3.7.1
-----
* Added `preuse`, `preuses` to `Control.Lens.Fold`
* Added `Each(each)` to `Control.Lens.Each` for indexed traversal of potentially monomorphic containers.
* Added `indexing64` and `traversed64` for help with large containers.
* Generalized the type signature of `choosing`.
* Exported `unwrapped` from `Control.Lens.Wrapped`.
* Support for `hashable` 1.2
* Added `(??)` to `Control.Lens.Combinators`.

3.7.0.2
-------
* Fixed flagging for Safe Haskell.
* Fixed examples.
* Cleaned up the statement of the Prism laws.

3.7.0.1
-------
* Corrected bounds for hashable.
* Fixed compatibility with Haskell Platform 2011.4.0.0 -- you may have to install with --constraint="transformers = 0.2.2.0" to avoid getting new mtl and transformer versions installed.

[3.7](https://github.com/ekmett/lens/issues?milestone=11&page=1&state=closed)
-----
* Renamed `Projection` to `Prism`.
* Implemented a complete redesign of the way `Iso` and `Prism` are handled internally. Any `Iso` can now be used as a `Prism`.
* The `isos` combinator is no longer required. `iso` can now be used to construct an `Iso`.
* Changes to the signature of `from` and `under` were necessitated by the new design.
* Added `Control.Lens.Wrapped` providing a canonical isomorphism for newtypes.
* Repurposed `ala` to be closer to the original design in `newtype`, but added `au` and `alaf`.
* Added `_magnitude`, `_phase` and `_conjugate` to `Data.Complex.Lens`. Renamed other lenses for consistency: `_realPart`, `_imagPart`, `_polar`.
* Promoted `_left` and `_right` to prisms and moved them to `Control.Lens.Prism`.
* Generalized `view` and `views` to subsume the old functionality of `peruse` and `peruses`.
* Generalized `review` and `reviews` to both return a `MonadReader` and to work on a `Projection`.
* Added `view'`/`views'` and `use'`/`uses'` for `Simple` access to the environment/state.
* Added `set'`, a `Simple` version of `set`.
* Added `reuse` : `use` :: `review` : `view` and `reuses` : `uses` :: `reviews` : `views` for working a `Projection` from the current `MonadState`.
* Removed many isomorphisms for various newtypes. `_const`, `identity`, `_sum`, etc. Use `wrapping Const`, `wrapping Identity`, etc.
* Removed `Data.Monoid.Lens` now that its newtypes are instances of `Wrapped`, exporting the (`<>=`)-variants from `Control.Lens.*`.
* Renamed `via` to `cloneIso` for consistency.
* Moved `Indexed(..)` to `Control.Lens.Classes`.
* Renamed `index` to `indexed` to reduce conflicts with third-party libraries.
* Added `curried` and `uncurried` to `Control.Lens.Iso`.
* Added `Strict(strict)` for ad hoc overloading of conversions between strict and lazy variants of `ByteString` and `Text`.
* Bug fixes for `tugTo` and `jerkTo`.
* These no longer traverse in the wrong direction: `scanl1Of`, `scanr1Of`, `mapAccumLOf`, and `mapAccumROf`.
* Added `anon` to `Control.Lens.Iso`.
* Generalized the types of the `Control.Lens.Zipper` combinators to work with other MonadPlus instances.
* Added `withins` to `Control.Lens.Zipper` now that they can work better with [].
* Added `singular` and `unsafeSingular` to `Control.Lens.Traversal` to assert a `Traversal` is a `Lens`, a `Fold` is a `Getter` or a `MonadicFold` is an `Action`.
* Generalized `sequenceAOf_`'s type to match `sequenceA_`.
* Renamed `up`/`down`/`left`/`right` to `upward`/`downward`/`leftward`/`rightward` to reduce conflicts -- in particular with `Control.Arrow`.
* Readded `leftmost` and `rightmost` due to the verbosity of `farthest leftward`/`farthest rightward`.
* Added `preview`/`previews`/`firstOf` and deprecated `headOf`.
* Added `iview`/`iviews`/`iuse`/`iuses` to `Control.Lens.IndexedGetter`.

3.6.0.4 [maintenance release]
-------
* Added support for `test-framework` 0.8

3.6.0.3 [maintenance release]
-------
* Added support for `test-framework` 0.7

3.6.0.2 [maintenance release]
-------
* Added more explicit dependencies to the doctest suite.
* Disabled the 'expected failure' quickcheck tests that occasionally would fail with internal QuickCheck errors.

3.6.0.1 [maintenance release]
-------
* Added explicit dependency on containers and unordered-containers to the doctest suite

[3.6](https://github.com/ekmett/lens/issues?milestone=9&state=closed)
---
* Added `upon` (along with variants of it) to `Data.Data.Lens`, which can be used to generate a `Traversal` from a field accessor or any function that returns, unmodified,
  a single field that would be visited by `template`.
* Added some missing `examples/` files to the distribution.
* Renamed `Data.Bits.Lens.traverseBits` to `bits`.
* Removed `(^!?)`, which was an alias for `(^?!)`.
* Removed the need for `Trustworthy` by changing the implementation of `coerce` for `BazaarT`.
* Moved BazaarT to `Control.Lens.Internal`.
* Added `(<&>)` to `Control.Lens.Combinators`.
* `element` and `elementOf` are now indexed traversals rather than lenses and have moved to `Control.Lens.IndexedTraversal`. This both fixes their former partiality and lets you use chain indexed combinators with them.
* Added `elements` and `elementsOf` as indexed traversals for ordinal indexing into regular traversals that generalize `element` and `elementOf`.
* Renamed `Data.Complex.Lens.traverseComplex` to `complex`.
* Changed `Data.Complex.Lens.polarize` to a `Simple Iso`, due to the `RealFloat` constraint causing inference problems.
* Renamed `traverseLeft` and `traverseRight` to `_left` and `_right` respectively.
* Renamed `traverseSlice`, `traverseFrom`, and `traverseTo` in `Data.Sequence.Lens` to `sliced`, `slicedFrom`, and `slicedTo` respectively.
* Renamed `traverseAt` to `_at` in `Control.Lens.IndexedTraversal`.
* Renamed `traverseArray` to `_array` in `Data.Array.Lens`.
* Renamed and made the combinators in `Control.Lens.Zipper` more compositional to reduce third-party naming conflicts down to just `left` and `right`.
* Renamed `&=` and `|=` to `.&.=` and `.|.=` for consistency, mutatis mutandis their related operations.
* Added a `Plated` instances for `Language.Haskell.TH` types.
* Renamed `atIndex` and `atIndices` in `Data.Vector.Lens` and `Data.Vector.Generic.Lens` to `ordinal` and `ordinals` to match `Data.Sequence.Lens`

3.5.1
-----
* Improved SafeHaskell inference.

[3.5](https://github.com/ekmett/lens/issues?milestone=8&state=closed)
---
* Fixed a potential SafeHaskell issue where a user could use `undefined` to derive `unsafeCoerce`. You now have to import an explicitly
  Unsafe module and create an instance of `Trustworthy` for your type to cause this behavior, so if you do, its on your head, not mine. :)
* Renamed `EvilBazaar` to `BazaarT`.
* Moved a lot of internals around. Most notably, `Gettable`, `Settable` and `Effective` have moved to `Control.Lens.Classes`.
* Exposed `partsOf'` and `unsafePartsOf'` in `Control.Lens.Traversal` to reduce reliance on `BazaarT` in `Control.Lens.Zipper`

[3.4](https://github.com/ekmett/lens/issues?milestone=7&state=closed)
---
* Renamed `(%)` to `(&)` and `(^%)` to `(^&)`. This avoids the conflict with `Data.Ratio`, which was our highest priority conflict with a third party library.
* Switched to a more liberal type for `ignored`
* Removed some "`isplitting`" bad combinators from `Control.Lens.IndexedFold`.
* Made `indexed`, `taking`, and `dropping` and `elementOf` lazier and capable of dealing with infinite traversals and infinite folds.
* Improved `Indexing` to support infinite traversals and folds.
* Removed some of the more redundant combinators from `Control.Lens.Plated`, which already had existing aliases in the rest of the traversal API.
* Moved `partsOf`, `holesOf`, and `elementOf` into `Control.Lens.Traversal`.
* Renamed `query` to `peruse` and `queries` to `peruses`. These are much less contentious names,
  both contain `use` in their name for analogy to `use` and `uses` and the word is about reading.
* Simpler `simple`.
* Added `enum` and `non` to `Control.Lens.Iso`.
* Added `(^?!)` to `Control.Lens.Fold` for unsafe access to the head of a `Fold`.
* Changed `_head`, `_tail`, `_init` and `_last` to traversals in `Data.List.Lens` and `Data.Sequence.Lens`.
* Eliminated `traverseHead`, `traverseTail`, `traverseInit` and `traverseLast`.
* `partsOf` and `unsafePartsOf` can now also be applied to a `Fold` yielding a `Getter` or to a `MonadicFold` yielding an `Action`.

3.3
---
* Redefined `simple` and moved it to `Control.Lens.Iso`. Instead of using `simple l` you can now compose `l.simple` or `simple.l` providing more nuanced control and a more compositional API.
* Moved the various `foo#` combinators used to emit cleaner core into an unexported module, `Control.Lens.Unsafe`. This removes `MagicHash` from the public API.
* Removed the `bazaar#` and `runBazaar#` coercions that caused issues on GHC HEAD.
* Changed the default definition of `plate` to `uniplate` from `ignored`.
* Added `Data.Vector.Lens` and instances for `Data.Vector`.
* Added support for the `split` package, which is now part of the Haskell platform.
* Removed redundant `Data.List.traverseList`. Use `itraversed` or `traverse` instead.
* Moved `(:<->)` to `Control.Lens.Simple`.
* Fixed a bug in `Control.Lens.TH` that was causing `makeIso` not to work.
* Added `lifted` to `Control.Lens.Setter` for mapping over monads.
* Added `beside` to `Control.Lens.Traversal`.
* Removed the operators from `Data.List.Lens`, they broke the overall pattern of the rest of the API, and were terrible clutter.
* Fixed a bug that caused `resultAt` to give wrong answers most of the time.
* Changed `resultAt` to an `IndexedLens` and moved it to `Control.Lens.IndexedLens`
* Changed `ignored` to an `IndexedTraversal` and moved it to `Control.Lens.IndexedTraversal`

3.2
---
* Made `elementOf` lazier and moved it from `Control.Lens.Traversal` to `Control.Lens.Plated`.
* Made `holesOf` and `partsOf` lazier to deal with infinite structures.
* Resolved issue #75. We now generate nicer core for most `Setter` and `Fold` operations, and some others.
* Made lenses for field access like `_1`, `_2`, etc. lazier.
* Added `Control.Lens.Loupe`, which provides a limited form of `Lens` that can be read from and written to and which can compose
  with other lenses, but can also be returned in a list or as a monadic result, but cannot be used directly for most combinators
  without cloning it first. It is easier to compose than a `ReifiedLens`, but slightly slower.
* Moved (`:=>`) and (`:->`) into `Control.Lens.Simple`, which is not exported by `Control.Lens` by default to reduce name conflicts with third party libraries.

3.1
---
* Simplified the type of `filtered`, so that it can be composed with other folds rather than be parameterized on one. Included the caveat that the new `filtered` is still not a legal `Traversal`, despite seeming to compose like one.
* Renamed `ifiltered` to `ifiltering`, and while it still must take an indexed lens-like as an argument, I included a similar caveat about the result not being a legal `IndexedLens` when given an `IndexedLens`. The function was renamed because its signature no longer lined up with the new `filtered` and the gerundive '-ing' suffix has come to indicate an operator that transformers another lens/traversal/etc. into a new one.
* Added `taking` and `dropping` to `Control.Lens.Traversal`.

3.0.6
-----
* Alpha-renamed all combinators to a new scheme. Instead of `Foo a b c d`, they now follow `Foo s t a b`. This means that you don't need to alpha rename everything in your head to work through the examples, simplifies exposition, and uses s and t for common state monad parameters. Thanks go to Shachaf Ben-Kiki for the grunt work of slogging through hundreds of definitions by hand and with regular expressions!
* Restored lenses to `Trustworthy` status so they can be used with Safe Haskell once more.

3.0.5
-----
* Fixed a bug in `rights1` and `lefts1` in `Control.Lens.Zipper` which would cause them to loop forever when given a 0 offset.

3.0.4
-----
* Added `?~`, `<?~`, `?=` and `<?=` to `Control.Lens.Setter` for setting the target(s) of a Lens to `Just` a value. They are particularly useful when combined with `at`.

3.0.3
-----
* Refined the behavior of `substType` in `Control.Lens.TH` to match the behavior of `typeVarsEx` when moving under binders.


3.0.2
-----
* Added `generateSignatures` option to `Control.Lens.TH` to allow the end user to disable the generation of type signatures for the
  template-haskell generated lenses. This lets the user supply hand-written haddocks and more restricted signatures.

3.0.1
-----
* Added `Control.Lens.Type.simple`.

[3.0](https://github.com/ekmett/lens/issues?milestone=6&state=closed)
---
* Added `Control.Lens.Zipper`.
* Added `<<~`, a version of `<~` that supports chaining assignment.
* Added `:->`, `:=>`, and `:<->` as type operator aliases for `Simple Lens`, `Simple Traversal`, and `Simple Iso`  respectively.

[2.9](https://github.com/ekmett/lens/issues?milestone=5&state=closed)
---
* Added `<<%~`, `<<.~`, `<<%=` and `<<.=` for accessing the old values targeted by a `Lens` (or a summary of those targeted by a `Traversal`)
* Renamed `|>` to `%`, as `%~` is the lensed version of `%`, and moved it to `Control.Lens.Getter` along with a version `^%` with tighter
  precedence that can be interleaved with `^.`
* Upgraded to `doctest` 0.9, which lets us factor out common `$setup` for our doctests
* Renamed `merged` to `choosing`. Added a simpler `chosen` operation to mirror `both`.
* Added `Control.Lens.Projection`
* Renamed `traverseException` to `exception` and `traverseDynamic` to `dynamic`, upgrading them to use `Projection`.
* `makeClassy` now places each generated `Lens` or `Traversal` inside the class it constructs when possible.
  This makes it possible for users to just export `HasFoo(..)`, rather than have to enumerate each lens in
  the export list. It can only do that if it creates the class. If the `createClass` flag is disabled, then
  it will default to the old behavior.
* Added `performs` to `Control.Lens.Action` to mirror `views` in `Control.Lens.Getter`.

[2.8](https://github.com/ekmett/lens/issues?milestone=4&state=closed)
---
* Restored compatibility with GHC 7.2. This required a major version bump due to making some MPTC-based default signatures conditional.

2.7.0.1
-------
* Added the missing `Control.Lens.Combinators` to exported-modules! Its absence was causing it not to be included on hackage.

[2.7](https://github.com/ekmett/lens/issues?milestone=3&state=closed)
---
* Generalized the signature of `Getting`, `Acting` and `IndexedGetting` to help out with the common user code scenario of needing to read
  and then write to change types.
* Documentation cleanup and additional examples.
* Renamed `au` to `ala`, introducing further incompatibility with the `newtype` package, but reducing confusion.
* Removed need for `Data.Map.Lens` and `Data.IntMap.Lens` by adding `TraverseMin` and `TraverseMax` to `Control.Lens.IndexedTraversal`.
* Flipped fixity of `~:` and `<~:`
* Added `++~`, `++=`, `<++~` and `<++=` to Data.List.Lens in response to popular demand.
* Added `|>`, `<$!>` and `<$!` to `Control.Lens.Combinators`, which exports combinators that are often useful in lens-based code, but that
  don't strictly involve lenses.
* Added an HUnit-based test suite by @orenbenkiki

2.6.1
-----
* Fixed bugs in `Traversal` code-generation.

[2.6](https://github.com/ekmett/lens/issues?milestone=2&state=closed)
---
* Added build option `-f-inlining` to facilitate building with the various TH 2.8 versions used by GHC 7.6 and HEAD.
* Added build option `-f-template-haskell` for testing without template haskell. (Users should be able to assume TH is enabled; use this only for testing!)
* Added support for generating a `Traversal` rather than a `Lens` when multiple fields map to the same name or some constructors are missing a field.
* Removed `_` from the lens names in `System.FilePath.Lens`.
* Added `iwhere`, `withIndices`, `withIndicesOf`, `indices` and `indicesOf` to ease work with indexed traversals
* Added `assign` as an alias for `(.=)` in `Control.Lens.Setter`.
* Added `~:`, `=:`, `<~:` and `<=:` to `Data.List.Lens`

[2.5](https://github.com/ekmett/lens/issues?milestone=1&state=closed)
---
* Added `Control.Lens.Plated`, a port of Neil Mitchell's `uniplate` that can be used on any `Traversal`.
* Added `Data.Data.Lens` with smart traversals that know how to avoid traversing parts of a structure that can't contain a given type.
* Added `Data.Typeable.Lens` with `_cast` and `_gcast` like `traverseData`
* Renamed `IndexedStore` to `Context` now that it is used in user-visible locations, and since I also use it as `uniplate`'s notion of a context.
* Renamed `Kleene` to `Bazaar` -- "a bazaar contains a bunch of stores."
* Added `Comonad` instances for `Context` and `Bazaar`, so we can use stores directly as the notion of an editable context in uniplate
* Compatibility with both sets of template haskell quirks for GHC 7.6.1-rc1 and the GHC 7.6.1 development head.
* Renamed `children` to `branches` in `Data.Tree.Lens`.
* Added `At` and `Contains` to `Control.Lens.IndexedLens`.
* Added `FunctorWithIndex`, `FoldableWithIndex`, and `TraversableWithIndex` under `Control.Lens.WithIndex`
* Added support for `unordered-containers`.

2.4.0.2
-------
* GHC 7.6.1 development HEAD compatibility (but broke 7.6.1-rc1)

2.4.0.1
-------
* Haddock cleanup

2.4
-----
* Added the indexed `Kleene` store to `Control.Lens.Internal`
* Moved `Gettable`, `Accessor`, `Settable` and `Mutator` to `Control.Lens.Internal`
* Added `cloneTraversal` to `Control.Lens.Traversal`
* Renamed `clone` to `cloneLens` in `Control.Lens.Type`
* Generalized the type of `zoom` to subsume `focus`.
* Removed `Focus(..)` from `Control.Lens.Type`.
* Factored out `Control.Lens.Isomorphic`.
* Moved many private types to `Control.Lens.Internal`
* Added `conFields` to `Language.Haskell.TH.Lens`.
* Added `System.FilePath.Lens`.

2.3
---
* Added missing `{-# INLINE #-}` pragmas
* Renamed `meanwhile` to `throughout` in `Control.Parallel.Strategies.Lens`
* Added `Magnify` to `Control.Lens.Getter`.
* Added `Zoom` to `Control.Lens.Type`.

2.2
---
* Added `<&=`, `<&~`, `<|=`, and `<|~`
* Moved `<>~`, `<<>~`, `<>=`, and `<<>=` to `Data.Monoid.Lens`
* Template Haskell now uses eager binding to avoid adding dependencies.

2.1
---
* Renamed `adjust` to `over`
* Added `au`, `auf` and `under`
* Added `Data.Monoid.Lens`
* Increased lower dependency bound on `mtl` for cleaner installation.<|MERGE_RESOLUTION|>--- conflicted
+++ resolved
@@ -1,14 +1,8 @@
 3.8
 ---
-<<<<<<< HEAD
 * Moved `At` to `Control.Lens.At` and factored out `Ixed(ix)`. Deprecated `_at`.
 * Removed various `ordinal` and `ix` combinators, which are subsumed by `Ixed(ix)`.
-=======
-* Moved `At` to `Control.Lens.At` and factored out `El(el)`. Deprecated `_at`.
-* Upgraded `ix` in `Data.Array.Lens` to an `IndexedTraversal`.
-* Removed `Data.Sequence.ordinal` and `Data.Vector.Lens.ordinal`, which are subsumed by `El(el)`.
 * Changed `_head`, `_tail`, `_init` and `_last` to traversals in `Data.Vector.Lens` and `Data.Vector.Generic.Lens`.
->>>>>>> 0ce74043
 
 3.7.1
 -----
