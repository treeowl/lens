<<<<<<< HEAD
3.8
---
* Moved `At(at)` and `Contains(contains)` to `Control.Lens.At` and factored out `Ixed(ix)`.
* Deprecated `_at` and `resultAt`.
* Removed various `ordinal` and `ix` combinators, which are subsumed by `Ixed(ix)`.
* Changed `_head`, `_tail`, `_init` and `_last` to traversals in `Data.Vector.Lens` and `Data.Vector.Generic.Lens`.
* `Strict(strict)` is now a `Simple Iso`.
* Added `withPrism` and `withIso`.
* Added `wrapped'` and `unwrapped'` for scenarios where you need the help with type inference.
* Added `prism'` to construct `SimplePrism`s.
* Added `has` and `hasn't`.
* Replaced each of the different `SimpleFoo` type aliases with `Foo'` throughout.
* Made sweeping changes to `Iso` and `Prism` and `Indexed` lenses internally. They are now based on `profunctors`. This affects how you use `indexed` in the resulting code and dramatically changed the meaning of `Overloaded`.
* Added `Control.Lens.Operators` for users who insist on qualified use, but want access to the operators.
* Added `Control.Lens.Equality` for witnessing type equality, effectively a stronger form of `Iso` that can be used to safely cast.
* Added combinators and prisms to `Control.Exception.Lens` that enable you to work with GHC's extensible exceptions more easily.
* Added Numeric.Lens: `base` shows and reads integers at base-2 through base-36.
* Added `index` and `indices`, and removed `iwhere` and `iwhereOf`. Use `itraversed.indices even` and `bar.indices (>3)` instead.
* Added a notion of `Measured` traversals, folds, getters, setters, actions, etc.
* Generalized combinators to pass through measures and indices unmodified wherever possible.
* Converted `Zipper` to walk a `Magma` based on the original structure and to use indices from indexed traversals when restoring from tape. This also means that when zipping around within a balanced structure with ascending keys `moveTo` can operate in logarithmic time.
* Added `Control.Lens.Level` which provides the breadth-first-search Traversals `levels` and `ilevels` which can be used to do (optionally depth-limited) breadth-first searches through arbitrary traversals reaching all leaves at finite depth in finite time. To use these in full accordance with the laws you should restrict yourself to commutative operations and finite containers, but they are useful even in the absence of these properties.
* Added `Control.Lens.Review` which factors the `review` functionality out of `Prism` and exposes `unto`, which is to `review` what `to` is to `view`.
* Added `contramapped` and `argument` for mapping over inputs.
=======
3.7.2 [maintenance release]
-----
* Bug fix for `Magnify`. It was missing functional dependencies to determine its `k` parameter from `m` or `n`.
>>>>>>> 6d87195e

3.7.1.2 [maintenance release]
-------
* Made the doctest test suite hide all but the exact versions of packages used to build this package to avoid problems with complicated user environments.
* Removed doctests based on `:t` as they are fragile and break across GHC versions.
* Fixed GHC 7.0.4 compatibility by guarding `DefaultSignatures` in `Control.Lens.Each`.

3.7.1.1 [maintenance release]
-------
* Removed tests that will (likely) fail in the presence of `hashable` 1.2

3.7.1
-----
* Added `preuse`, `preuses` to `Control.Lens.Fold`
* Added `Each(each)` to `Control.Lens.Each` for indexed traversal of potentially monomorphic containers.
* Added `indexing64` and `traversed64` for help with large containers.
* Generalized the type signature of `choosing`.
* Exported `unwrapped` from `Control.Lens.Wrapped`.
* Support for `hashable` 1.2
* Added `(??)` to `Control.Lens.Combinators`.

3.7.0.2
-------
* Fixed flagging for Safe Haskell.
* Fixed examples.
* Cleaned up the statement of the Prism laws.

3.7.0.1
-------
* Corrected bounds for hashable.
* Fixed compatibility with Haskell Platform 2011.4.0.0 -- you may have to install with --constraint="transformers = 0.2.2.0" to avoid getting new mtl and transformer versions installed.

[3.7](https://github.com/ekmett/lens/issues?milestone=11&page=1&state=closed)
-----
* Renamed `Projection` to `Prism`.
* Implemented a complete redesign of the way `Iso` and `Prism` are handled internally. Any `Iso` can now be used as a `Prism`.
* The `isos` combinator is no longer required. `iso` can now be used to construct an `Iso`.
* Changes to the signature of `from` and `under` were necessitated by the new design.
* Added `Control.Lens.Wrapped` providing a canonical isomorphism for newtypes.
* Repurposed `ala` to be closer to the original design in `newtype`, but added `au` and `alaf`.
* Added `_magnitude`, `_phase` and `_conjugate` to `Data.Complex.Lens`. Renamed other lenses for consistency: `_realPart`, `_imagPart`, `_polar`.
* Promoted `_left` and `_right` to prisms and moved them to `Control.Lens.Prism`.
* Generalized `view` and `views` to subsume the old functionality of `peruse` and `peruses`.
* Generalized `review` and `reviews` to both return a `MonadReader` and to work on a `Projection`.
* Added `view'`/`views'` and `use'`/`uses'` for `Simple` access to the environment/state.
* Added `set'`, a `Simple` version of `set`.
* Added `reuse` : `use` :: `review` : `view` and `reuses` : `uses` :: `reviews` : `views` for working a `Projection` from the current `MonadState`.
* Removed many isomorphisms for various newtypes. `_const`, `identity`, `_sum`, etc. Use `wrapping Const`, `wrapping Identity`, etc.
* Removed `Data.Monoid.Lens` now that its newtypes are instances of `Wrapped`, exporting the (`<>=`)-variants from `Control.Lens.*`.
* Renamed `via` to `cloneIso` for consistency.
* Moved `Indexed(..)` to `Control.Lens.Classes`.
* Renamed `index` to `indexed` to reduce conflicts with third-party libraries.
* Added `curried` and `uncurried` to `Control.Lens.Iso`.
* Added `Strict(strict)` for ad hoc overloading of conversions between strict and lazy variants of `ByteString` and `Text`.
* Bug fixes for `tugTo` and `jerkTo`.
* These no longer traverse in the wrong direction: `scanl1Of`, `scanr1Of`, `mapAccumLOf`, and `mapAccumROf`.
* Added `anon` to `Control.Lens.Iso`.
* Generalized the types of the `Control.Lens.Zipper` combinators to work with other MonadPlus instances.
* Added `withins` to `Control.Lens.Zipper` now that they can work better with [].
* Added `singular` and `unsafeSingular` to `Control.Lens.Traversal` to assert a `Traversal` is a `Lens`, a `Fold` is a `Getter` or a `MonadicFold` is an `Action`.
* Generalized `sequenceAOf_`'s type to match `sequenceA_`.
* Renamed `up`/`down`/`left`/`right` to `upward`/`downward`/`leftward`/`rightward` to reduce conflicts -- in particular with `Control.Arrow`.
* Readded `leftmost` and `rightmost` due to the verbosity of `farthest leftward`/`farthest rightward`.
* Added `preview`/`previews`/`firstOf` and deprecated `headOf`.
* Added `iview`/`iviews`/`iuse`/`iuses` to `Control.Lens.IndexedGetter`.

3.6.0.4 [maintenance release]
-------
* Added support for `test-framework` 0.8

3.6.0.3 [maintenance release]
-------
* Added support for `test-framework` 0.7

3.6.0.2 [maintenance release]
-------
* Added more explicit dependencies to the doctest suite.
* Disabled the 'expected failure' quickcheck tests that occasionally would fail with internal QuickCheck errors.

3.6.0.1 [maintenance release]
-------
* Added explicit dependency on containers and unordered-containers to the doctest suite

[3.6](https://github.com/ekmett/lens/issues?milestone=9&state=closed)
---
* Added `upon` (along with variants of it) to `Data.Data.Lens`, which can be used to generate a `Traversal` from a field accessor or any function that returns, unmodified,
  a single field that would be visited by `template`.
* Added some missing `examples/` files to the distribution.
* Renamed `Data.Bits.Lens.traverseBits` to `bits`.
* Removed `(^!?)`, which was an alias for `(^?!)`.
* Removed the need for `Trustworthy` by changing the implementation of `coerce` for `BazaarT`.
* Moved BazaarT to `Control.Lens.Internal`.
* Added `(<&>)` to `Control.Lens.Combinators`.
* `element` and `elementOf` are now indexed traversals rather than lenses and have moved to `Control.Lens.IndexedTraversal`. This both fixes their former partiality and lets you use chain indexed combinators with them.
* Added `elements` and `elementsOf` as indexed traversals for ordinal indexing into regular traversals that generalize `element` and `elementOf`.
* Renamed `Data.Complex.Lens.traverseComplex` to `complex`.
* Changed `Data.Complex.Lens.polarize` to a `Simple Iso`, due to the `RealFloat` constraint causing inference problems.
* Renamed `traverseLeft` and `traverseRight` to `_left` and `_right` respectively.
* Renamed `traverseSlice`, `traverseFrom`, and `traverseTo` in `Data.Sequence.Lens` to `sliced`, `slicedFrom`, and `slicedTo` respectively.
* Renamed `traverseAt` to `_at` in `Control.Lens.IndexedTraversal`.
* Renamed `traverseArray` to `_array` in `Data.Array.Lens`.
* Renamed and made the combinators in `Control.Lens.Zipper` more compositional to reduce third-party naming conflicts down to just `left` and `right`.
* Renamed `&=` and `|=` to `.&.=` and `.|.=` for consistency, mutatis mutandis their related operations.
* Added a `Plated` instances for `Language.Haskell.TH` types.
* Renamed `atIndex` and `atIndices` in `Data.Vector.Lens` and `Data.Vector.Generic.Lens` to `ordinal` and `ordinals` to match `Data.Sequence.Lens`

3.5.1
-----
* Improved SafeHaskell inference.

[3.5](https://github.com/ekmett/lens/issues?milestone=8&state=closed)
---
* Fixed a potential SafeHaskell issue where a user could use `undefined` to derive `unsafeCoerce`. You now have to import an explicitly
  Unsafe module and create an instance of `Trustworthy` for your type to cause this behavior, so if you do, it's on your head, not mine. :)
* Renamed `EvilBazaar` to `BazaarT`.
* Moved a lot of internals around. Most notably, `Gettable`, `Settable` and `Effective` have moved to `Control.Lens.Classes`.
* Exposed `partsOf'` and `unsafePartsOf'` in `Control.Lens.Traversal` to reduce reliance on `BazaarT` in `Control.Lens.Zipper`

[3.4](https://github.com/ekmett/lens/issues?milestone=7&state=closed)
---
* Renamed `(%)` to `(&)` and `(^%)` to `(^&)`. This avoids the conflict with `Data.Ratio`, which was our highest priority conflict with a third party library.
* Switched to a more liberal type for `ignored`
* Removed some "`isplitting`" bad combinators from `Control.Lens.IndexedFold`.
* Made `indexed`, `taking`, and `dropping` and `elementOf` lazier and capable of dealing with infinite traversals and infinite folds.
* Improved `Indexing` to support infinite traversals and folds.
* Removed some of the more redundant combinators from `Control.Lens.Plated`, which already had existing aliases in the rest of the traversal API.
* Moved `partsOf`, `holesOf`, and `elementOf` into `Control.Lens.Traversal`.
* Renamed `query` to `peruse` and `queries` to `peruses`. These are much less contentious names,
  both contain `use` in their name for analogy to `use` and `uses` and the word is about reading.
* Simpler `simple`.
* Added `enum` and `non` to `Control.Lens.Iso`.
* Added `(^?!)` to `Control.Lens.Fold` for unsafe access to the head of a `Fold`.
* Changed `_head`, `_tail`, `_init` and `_last` to traversals in `Data.List.Lens` and `Data.Sequence.Lens`.
* Eliminated `traverseHead`, `traverseTail`, `traverseInit` and `traverseLast`.
* `partsOf` and `unsafePartsOf` can now also be applied to a `Fold` yielding a `Getter` or to a `MonadicFold` yielding an `Action`.

3.3
---
* Redefined `simple` and moved it to `Control.Lens.Iso`. Instead of using `simple l` you can now compose `l.simple` or `simple.l` providing more nuanced control and a more compositional API.
* Moved the various `foo#` combinators used to emit cleaner core into an unexported module, `Control.Lens.Unsafe`. This removes `MagicHash` from the public API.
* Removed the `bazaar#` and `runBazaar#` coercions that caused issues on GHC HEAD.
* Changed the default definition of `plate` to `uniplate` from `ignored`.
* Added `Data.Vector.Lens` and instances for `Data.Vector`.
* Added support for the `split` package, which is now part of the Haskell platform.
* Removed redundant `Data.List.traverseList`. Use `itraversed` or `traverse` instead.
* Moved `(:<->)` to `Control.Lens.Simple`.
* Fixed a bug in `Control.Lens.TH` that was causing `makeIso` not to work.
* Added `lifted` to `Control.Lens.Setter` for mapping over monads.
* Added `beside` to `Control.Lens.Traversal`.
* Removed the operators from `Data.List.Lens`, they broke the overall pattern of the rest of the API, and were terrible clutter.
* Fixed a bug that caused `resultAt` to give wrong answers most of the time.
* Changed `resultAt` to an `IndexedLens` and moved it to `Control.Lens.IndexedLens`
* Changed `ignored` to an `IndexedTraversal` and moved it to `Control.Lens.IndexedTraversal`

3.2
---
* Made `elementOf` lazier and moved it from `Control.Lens.Traversal` to `Control.Lens.Plated`.
* Made `holesOf` and `partsOf` lazier to deal with infinite structures.
* Resolved issue #75. We now generate nicer core for most `Setter` and `Fold` operations, and some others.
* Made lenses for field access like `_1`, `_2`, etc. lazier.
* Added `Control.Lens.Loupe`, which provides a limited form of `Lens` that can be read from and written to and which can compose
  with other lenses, but can also be returned in a list or as a monadic result, but cannot be used directly for most combinators
  without cloning it first. It is easier to compose than a `ReifiedLens`, but slightly slower.
* Moved (`:=>`) and (`:->`) into `Control.Lens.Simple`, which is not exported by `Control.Lens` by default to reduce name conflicts with third party libraries.

3.1
---
* Simplified the type of `filtered`, so that it can be composed with other folds rather than be parameterized on one. Included the caveat that the new `filtered` is still not a legal `Traversal`, despite seeming to compose like one.
* Renamed `ifiltered` to `ifiltering`, and while it still must take an indexed lens-like as an argument, I included a similar caveat about the result not being a legal `IndexedLens` when given an `IndexedLens`. The function was renamed because its signature no longer lined up with the new `filtered` and the gerundive '-ing' suffix has come to indicate an operator that transformers another lens/traversal/etc. into a new one.
* Added `taking` and `dropping` to `Control.Lens.Traversal`.

3.0.6
-----
* Alpha-renamed all combinators to a new scheme. Instead of `Foo a b c d`, they now follow `Foo s t a b`. This means that you don't need to alpha rename everything in your head to work through the examples, simplifies exposition, and uses s and t for common state monad parameters. Thanks go to Shachaf Ben-Kiki for the grunt work of slogging through hundreds of definitions by hand and with regular expressions!
* Restored lenses to `Trustworthy` status so they can be used with Safe Haskell once more.

3.0.5
-----
* Fixed a bug in `rights1` and `lefts1` in `Control.Lens.Zipper` which would cause them to loop forever when given a 0 offset.

3.0.4
-----
* Added `?~`, `<?~`, `?=` and `<?=` to `Control.Lens.Setter` for setting the target(s) of a Lens to `Just` a value. They are particularly useful when combined with `at`.

3.0.3
-----
* Refined the behavior of `substType` in `Control.Lens.TH` to match the behavior of `typeVarsEx` when moving under binders.


3.0.2
-----
* Added `generateSignatures` option to `Control.Lens.TH` to allow the end user to disable the generation of type signatures for the
  template-haskell generated lenses. This lets the user supply hand-written haddocks and more restricted signatures.

3.0.1
-----
* Added `Control.Lens.Type.simple`.

[3.0](https://github.com/ekmett/lens/issues?milestone=6&state=closed)
---
* Added `Control.Lens.Zipper`.
* Added `<<~`, a version of `<~` that supports chaining assignment.
* Added `:->`, `:=>`, and `:<->` as type operator aliases for `Simple Lens`, `Simple Traversal`, and `Simple Iso`  respectively.

[2.9](https://github.com/ekmett/lens/issues?milestone=5&state=closed)
---
* Added `<<%~`, `<<.~`, `<<%=` and `<<.=` for accessing the old values targeted by a `Lens` (or a summary of those targeted by a `Traversal`)
* Renamed `|>` to `%`, as `%~` is the lensed version of `%`, and moved it to `Control.Lens.Getter` along with a version `^%` with tighter
  precedence that can be interleaved with `^.`
* Upgraded to `doctest` 0.9, which lets us factor out common `$setup` for our doctests
* Renamed `merged` to `choosing`. Added a simpler `chosen` operation to mirror `both`.
* Added `Control.Lens.Projection`
* Renamed `traverseException` to `exception` and `traverseDynamic` to `dynamic`, upgrading them to use `Projection`.
* `makeClassy` now places each generated `Lens` or `Traversal` inside the class it constructs when possible.
  This makes it possible for users to just export `HasFoo(..)`, rather than have to enumerate each lens in
  the export list. It can only do that if it creates the class. If the `createClass` flag is disabled, then
  it will default to the old behavior.
* Added `performs` to `Control.Lens.Action` to mirror `views` in `Control.Lens.Getter`.

[2.8](https://github.com/ekmett/lens/issues?milestone=4&state=closed)
---
* Restored compatibility with GHC 7.2. This required a major version bump due to making some MPTC-based default signatures conditional.

2.7.0.1
-------
* Added the missing `Control.Lens.Combinators` to exported-modules! Its absence was causing it not to be included on hackage.

[2.7](https://github.com/ekmett/lens/issues?milestone=3&state=closed)
---
* Generalized the signature of `Getting`, `Acting` and `IndexedGetting` to help out with the common user code scenario of needing to read
  and then write to change types.
* Documentation cleanup and additional examples.
* Renamed `au` to `ala`, introducing further incompatibility with the `newtype` package, but reducing confusion.
* Removed need for `Data.Map.Lens` and `Data.IntMap.Lens` by adding `TraverseMin` and `TraverseMax` to `Control.Lens.IndexedTraversal`.
* Flipped fixity of `~:` and `<~:`
* Added `++~`, `++=`, `<++~` and `<++=` to Data.List.Lens in response to popular demand.
* Added `|>`, `<$!>` and `<$!` to `Control.Lens.Combinators`, which exports combinators that are often useful in lens-based code, but that
  don't strictly involve lenses.
* Added an HUnit-based test suite by @orenbenkiki

2.6.1
-----
* Fixed bugs in `Traversal` code-generation.

[2.6](https://github.com/ekmett/lens/issues?milestone=2&state=closed)
---
* Added build option `-f-inlining` to facilitate building with the various TH 2.8 versions used by GHC 7.6 and HEAD.
* Added build option `-f-template-haskell` for testing without template haskell. (Users should be able to assume TH is enabled; use this only for testing!)
* Added support for generating a `Traversal` rather than a `Lens` when multiple fields map to the same name or some constructors are missing a field.
* Removed `_` from the lens names in `System.FilePath.Lens`.
* Added `iwhere`, `withIndices`, `withIndicesOf`, `indices` and `indicesOf` to ease work with indexed traversals
* Added `assign` as an alias for `(.=)` in `Control.Lens.Setter`.
* Added `~:`, `=:`, `<~:` and `<=:` to `Data.List.Lens`

[2.5](https://github.com/ekmett/lens/issues?milestone=1&state=closed)
---
* Added `Control.Lens.Plated`, a port of Neil Mitchell's `uniplate` that can be used on any `Traversal`.
* Added `Data.Data.Lens` with smart traversals that know how to avoid traversing parts of a structure that can't contain a given type.
* Added `Data.Typeable.Lens` with `_cast` and `_gcast` like `traverseData`
* Renamed `IndexedStore` to `Context` now that it is used in user-visible locations, and since I also use it as `uniplate`'s notion of a context.
* Renamed `Kleene` to `Bazaar` -- "a bazaar contains a bunch of stores."
* Added `Comonad` instances for `Context` and `Bazaar`, so we can use stores directly as the notion of an editable context in uniplate
* Compatibility with both sets of template haskell quirks for GHC 7.6.1-rc1 and the GHC 7.6.1 development head.
* Renamed `children` to `branches` in `Data.Tree.Lens`.
* Added `At` and `Contains` to `Control.Lens.IndexedLens`.
* Added `FunctorWithIndex`, `FoldableWithIndex`, and `TraversableWithIndex` under `Control.Lens.WithIndex`
* Added support for `unordered-containers`.

2.4.0.2
-------
* GHC 7.6.1 development HEAD compatibility (but broke 7.6.1-rc1)

2.4.0.1
-------
* Haddock cleanup

2.4
-----
* Added the indexed `Kleene` store to `Control.Lens.Internal`
* Moved `Gettable`, `Accessor`, `Settable` and `Mutator` to `Control.Lens.Internal`
* Added `cloneTraversal` to `Control.Lens.Traversal`
* Renamed `clone` to `cloneLens` in `Control.Lens.Type`
* Generalized the type of `zoom` to subsume `focus`.
* Removed `Focus(..)` from `Control.Lens.Type`.
* Factored out `Control.Lens.Isomorphic`.
* Moved many private types to `Control.Lens.Internal`
* Added `conFields` to `Language.Haskell.TH.Lens`.
* Added `System.FilePath.Lens`.

2.3
---
* Added missing `{-# INLINE #-}` pragmas
* Renamed `meanwhile` to `throughout` in `Control.Parallel.Strategies.Lens`
* Added `Magnify` to `Control.Lens.Getter`.
* Added `Zoom` to `Control.Lens.Type`.

2.2
---
* Added `<&=`, `<&~`, `<|=`, and `<|~`
* Moved `<>~`, `<<>~`, `<>=`, and `<<>=` to `Data.Monoid.Lens`
* Template Haskell now uses eager binding to avoid adding dependencies.

2.1
---
* Renamed `adjust` to `over`
* Added `au`, `auf` and `under`
* Added `Data.Monoid.Lens`
* Increased lower dependency bound on `mtl` for cleaner installation.<|MERGE_RESOLUTION|>--- conflicted
+++ resolved
@@ -1,4 +1,3 @@
-<<<<<<< HEAD
 3.8
 ---
 * Moved `At(at)` and `Contains(contains)` to `Control.Lens.At` and factored out `Ixed(ix)`.
@@ -23,11 +22,10 @@
 * Added `Control.Lens.Level` which provides the breadth-first-search Traversals `levels` and `ilevels` which can be used to do (optionally depth-limited) breadth-first searches through arbitrary traversals reaching all leaves at finite depth in finite time. To use these in full accordance with the laws you should restrict yourself to commutative operations and finite containers, but they are useful even in the absence of these properties.
 * Added `Control.Lens.Review` which factors the `review` functionality out of `Prism` and exposes `unto`, which is to `review` what `to` is to `view`.
 * Added `contramapped` and `argument` for mapping over inputs.
-=======
+
 3.7.2 [maintenance release]
 -----
 * Bug fix for `Magnify`. It was missing functional dependencies to determine its `k` parameter from `m` or `n`.
->>>>>>> 6d87195e
 
 3.7.1.2 [maintenance release]
 -------
